--- conflicted
+++ resolved
@@ -216,9 +216,6 @@
     Ok(())
 }
 
-<<<<<<< HEAD
-fn gh_pr_create(title: &str, body: &str) -> Result<(), Box<dyn std::error::Error>> {
-=======
 fn git_push_branch(branch_name: &String) -> Result<(), std::io::Error> {
     Command::new("git")
         .args(["push", "origin", &branch_name])
@@ -226,8 +223,7 @@
     Ok(())
 }
 
-fn gh_pr_create(title: &String, body: &String) -> Result<(), Box<dyn std::error::Error>> {
->>>>>>> 4fe58df4
+fn gh_pr_create(title: &str, body: &str) -> Result<(), Box<dyn std::error::Error>> {
     // Create a GitHub PR, now that we have a branch and a commit locally
     Command::new("gh")
         .args(["pr", "create", "--title", title, "--body", body])
